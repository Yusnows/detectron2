--- conflicted
+++ resolved
@@ -23,13 +23,8 @@
 # (add --user if you don't have permission)
 
 # Or, to install it from a local clone:
-<<<<<<< HEAD
 git clone https://github.com/facebookresearch/detectron2.git
 python -m pip install -e detectron2
-=======
-git clone https://github.com/zhanghang1989/detectron2-ResNeSt.git
-cd detectron2 && python -m pip install -e .
->>>>>>> 77af58b1
 
 # Or if you are on macOS
 # CC=clang CXX=clang++ python -m pip install -e .
@@ -38,7 +33,6 @@
 To __rebuild__ detectron2 that's built from a local clone, use `rm -rf build/ **/*.so` to clean the
 old build first. You often need to rebuild detectron2 after reinstalling PyTorch.
 
-<<<<<<< HEAD
 ### Install Pre-Built Detectron2 (Linux only)
 ```
 # for CUDA 10.1:
@@ -53,8 +47,6 @@
 2. Such installation is out-of-date w.r.t. master branch of detectron2. It may not be
 	 compatible with the master branch of a research project that uses detectron2 (e.g. those in
 	 [projects](projects) or [meshrcnn](https://github.com/facebookresearch/meshrcnn/)).
-=======
->>>>>>> 77af58b1
 
 ### Common Installation Issues
 
