--- conflicted
+++ resolved
@@ -139,16 +139,16 @@
         """
         super().__init__(in_channels, out_channels, stride)
 
-        self.avd = avd and (stride>1)
+        self.avd = avd and (stride > 1)
         self.avg_down = avg_down
         self.radix = radix
 
         cardinality = num_groups
-        group_width = int(bottleneck_channels * (bottleneck_width / 64.)) * cardinality 
+        group_width = int(bottleneck_channels * (bottleneck_width / 64.)) * cardinality
 
         if in_channels != out_channels:
             if self.avg_down:
-                self.shortcut_avgpool = nn.AvgPool2d(kernel_size=stride, stride=stride, 
+                self.shortcut_avgpool = nn.AvgPool2d(kernel_size=stride, stride=stride,
                                                      ceil_mode=True, count_include_pad=False)
                 self.shortcut = Conv2d(
                     in_channels,
@@ -184,16 +184,16 @@
             norm=get_norm(norm, group_width),
         )
 
-        if self.radix>1:
+        if self.radix > 1:
             from .splat import SplAtConv2d
             self.conv2 = SplAtConv2d(
-                            group_width, group_width, kernel_size=3, 
-                            stride = 1 if self.avd else stride_3x3,
-                            padding=dilation, dilation=dilation, 
-                            groups=cardinality, bias=False,
-                            radix=self.radix, 
-                            norm=norm,
-                         )
+                group_width, group_width, kernel_size=3,
+                stride=1 if self.avd else stride_3x3,
+                padding=dilation, dilation=dilation,
+                groups=cardinality, bias=False,
+                radix=self.radix,
+                norm=norm,
+            )
         else:
             self.conv2 = Conv2d(
                 group_width,
@@ -218,7 +218,7 @@
             norm=get_norm(norm, out_channels),
         )
 
-        if self.radix>1:
+        if self.radix > 1:
             for layer in [self.conv1, self.conv3, self.shortcut]:
                 if layer is not None:  # shortcut can be None
                     weight_init.c2_msra_fill(layer)
@@ -243,7 +243,7 @@
         out = self.conv1(x)
         out = F.relu_(out)
 
-        if self.radix>1:
+        if self.radix > 1:
             out = self.conv2(out)
         else:
             out = self.conv2(out)
@@ -256,7 +256,7 @@
 
         if self.shortcut is not None:
             if self.avg_down:
-                x = self.shortcut_avgpool(x) 
+                x = self.shortcut_avgpool(x)
             shortcut = self.shortcut(x)
         else:
             shortcut = x
@@ -292,16 +292,16 @@
     ):
         super().__init__(in_channels, out_channels, stride)
         self.deform_modulated = deform_modulated
-        self.avd = avd and (stride>1)
+        self.avd = avd and (stride > 1)
         self.avg_down = avg_down
         self.radix = radix
 
         cardinality = num_groups
-        group_width = int(bottleneck_channels * (bottleneck_width / 64.)) * cardinality 
+        group_width = int(bottleneck_channels * (bottleneck_width / 64.)) * cardinality
 
         if in_channels != out_channels:
             if self.avg_down:
-                self.shortcut_avgpool = nn.AvgPool2d(kernel_size=stride, stride=stride, 
+                self.shortcut_avgpool = nn.AvgPool2d(kernel_size=stride, stride=stride,
                                                      ceil_mode=True, count_include_pad=False)
                 self.shortcut = Conv2d(
                     in_channels,
@@ -351,20 +351,20 @@
             dilation=dilation,
             groups=deform_num_groups,
         )
-        if self.radix>1:
+        if self.radix > 1:
             from .splat import SplAtConv2d_dcn
             self.conv2 = SplAtConv2d_dcn(
-                            group_width, group_width, kernel_size=3, 
-                            stride = 1 if self.avd else stride_3x3,
-                            padding=dilation, dilation=dilation, 
-                            groups=cardinality, bias=False,
-                            radix=self.radix, 
-                            norm=norm,
-                            deform_conv_op=deform_conv_op,
-                            deformable_groups=deform_num_groups,
-                            deform_modulated=deform_modulated,
-
-                         )
+                group_width, group_width, kernel_size=3,
+                stride=1 if self.avd else stride_3x3,
+                padding=dilation, dilation=dilation,
+                groups=cardinality, bias=False,
+                radix=self.radix,
+                norm=norm,
+                deform_conv_op=deform_conv_op,
+                deformable_groups=deform_num_groups,
+                deform_modulated=deform_modulated,
+
+            )
         else:
             self.conv2 = deform_conv_op(
                 bottleneck_channels,
@@ -390,7 +390,7 @@
             norm=get_norm(norm, out_channels),
         )
 
-        if self.radix>1:
+        if self.radix > 1:
             for layer in [self.conv1, self.conv3, self.shortcut]:
                 if layer is not None:  # shortcut can be None
                     weight_init.c2_msra_fill(layer)
@@ -406,7 +406,7 @@
         out = self.conv1(x)
         out = F.relu_(out)
 
-        if self.radix>1:
+        if self.radix > 1:
             offset = self.conv2_offset(out)
             out = self.conv2(out, offset)
         else:
@@ -428,7 +428,7 @@
 
         if self.shortcut is not None:
             if self.avg_down:
-                x = self.shortcut_avgpool(x) 
+                x = self.shortcut_avgpool(x)
             shortcut = self.shortcut(x)
         else:
             shortcut = x
@@ -468,55 +468,32 @@
     return blocks
 
 
-<<<<<<< HEAD
-class BasicStem(CNNBlockBase):
-    """
-    The standard ResNet stem (layers before the first residual block).
-    """
-
-    def __init__(self, in_channels=3, out_channels=64, norm="BN"):
-=======
 class BasicStem(nn.Module):
     def __init__(self, in_channels=3, out_channels=64, norm="BN",
                  deep_stem=False, stem_width=32):
->>>>>>> 77af58b1
         """
         Args:
             norm (str or callable): norm after the first conv layer.
                 See :func:`layers.get_norm` for supported format.
         """
-<<<<<<< HEAD
-        super().__init__(in_channels, out_channels, 4)
-        self.in_channels = in_channels
-        self.conv1 = Conv2d(
-            in_channels,
-            out_channels,
-            kernel_size=7,
-            stride=2,
-            padding=3,
-            bias=False,
-            norm=get_norm(norm, out_channels),
-        )
-        weight_init.c2_msra_fill(self.conv1)
-=======
         super().__init__()
         self.deep_stem = deep_stem
 
         if self.deep_stem:
-            self.conv1_1 = Conv2d(3, stem_width, kernel_size=3, stride=2, 
+            self.conv1_1 = Conv2d(3, stem_width, kernel_size=3, stride=2,
                                   padding=1, bias=False,
                                   norm=get_norm(norm, stem_width),
-                                 ) 
+                                  )
             self.conv1_2 = Conv2d(stem_width, stem_width, kernel_size=3, stride=1,
                                   padding=1, bias=False,
                                   norm=get_norm(norm, stem_width),
-                                 ) 
-            self.conv1_3 = Conv2d(stem_width, stem_width*2, kernel_size=3, stride=1,
+                                  )
+            self.conv1_3 = Conv2d(stem_width, stem_width * 2, kernel_size=3, stride=1,
                                   padding=1, bias=False,
-                                  norm=get_norm(norm, stem_width*2),
-                                 ) 
+                                  norm=get_norm(norm, stem_width * 2),
+                                  )
             for layer in [self.conv1_1, self.conv1_2, self.conv1_3]:
-                if layer is not None:  
+                if layer is not None:
                     weight_init.c2_msra_fill(layer)
         else:
             self.conv1 = Conv2d(
@@ -529,7 +506,6 @@
                 norm=get_norm(norm, out_channels),
             )
             weight_init.c2_msra_fill(self.conv1)
->>>>>>> 77af58b1
 
     def forward(self, x):
         if self.deep_stem:
@@ -545,8 +521,6 @@
         x = F.max_pool2d(x, kernel_size=3, stride=2, padding=1)
         return x
 
-<<<<<<< HEAD
-=======
     @property
     def out_channels(self):
         if self.deep_stem:
@@ -558,7 +532,6 @@
     def stride(self):
         return 4  # = stride 2 conv -> stride 2 max pool
 
->>>>>>> 77af58b1
 
 class ResNet(Backbone):
     """
@@ -680,8 +653,8 @@
     """
 
     depth = cfg.MODEL.RESNETS.DEPTH
-    stem_width = {50: 32, 101: 64, 152: 64, 200: 64, 269: 64}[depth] 
-    radix = cfg.MODEL.RESNETS.RADIX 
+    stem_width = {50: 32, 101: 64, 152: 64, 200: 64, 269: 64}[depth]
+    radix = cfg.MODEL.RESNETS.RADIX
     deep_stem = cfg.MODEL.RESNETS.DEEP_STEM or (radix > 1)
 
     # need registration of new blocks/stems?
@@ -695,21 +668,21 @@
     )
 
     # fmt: off
-    freeze_at           = cfg.MODEL.BACKBONE.FREEZE_AT
-    out_features        = cfg.MODEL.RESNETS.OUT_FEATURES
-    num_groups          = cfg.MODEL.RESNETS.NUM_GROUPS
-    width_per_group     = cfg.MODEL.RESNETS.WIDTH_PER_GROUP
+    freeze_at = cfg.MODEL.BACKBONE.FREEZE_AT
+    out_features = cfg.MODEL.RESNETS.OUT_FEATURES
+    num_groups = cfg.MODEL.RESNETS.NUM_GROUPS
+    width_per_group = cfg.MODEL.RESNETS.WIDTH_PER_GROUP
     bottleneck_channels = num_groups * width_per_group
-    in_channels         = cfg.MODEL.RESNETS.STEM_OUT_CHANNELS
-    out_channels        = cfg.MODEL.RESNETS.RES2_OUT_CHANNELS
-    stride_in_1x1       = cfg.MODEL.RESNETS.STRIDE_IN_1X1
-    res5_dilation       = cfg.MODEL.RESNETS.RES5_DILATION
+    in_channels = cfg.MODEL.RESNETS.STEM_OUT_CHANNELS
+    out_channels = cfg.MODEL.RESNETS.RES2_OUT_CHANNELS
+    stride_in_1x1 = cfg.MODEL.RESNETS.STRIDE_IN_1X1
+    res5_dilation = cfg.MODEL.RESNETS.RES5_DILATION
     deform_on_per_stage = cfg.MODEL.RESNETS.DEFORM_ON_PER_STAGE
-    deform_modulated    = cfg.MODEL.RESNETS.DEFORM_MODULATED
-    deform_num_groups   = cfg.MODEL.RESNETS.DEFORM_NUM_GROUPS
-    avd                 = cfg.MODEL.RESNETS.AVD or (radix > 1)
-    avg_down            = cfg.MODEL.RESNETS.AVG_DOWN or (radix > 1)
-    bottleneck_width    = cfg.MODEL.RESNETS.BOTTLENECK_WIDTH
+    deform_modulated = cfg.MODEL.RESNETS.DEFORM_MODULATED
+    deform_num_groups = cfg.MODEL.RESNETS.DEFORM_NUM_GROUPS
+    avd = cfg.MODEL.RESNETS.AVD or (radix > 1)
+    avg_down = cfg.MODEL.RESNETS.AVG_DOWN or (radix > 1)
+    bottleneck_width = cfg.MODEL.RESNETS.BOTTLENECK_WIDTH
     # fmt: on
     assert res5_dilation in {1, 2}, "res5_dilation cannot be {}.".format(res5_dilation)
 
@@ -737,7 +710,7 @@
     # It consumes extra memory and may cause allreduce to fail
     out_stage_idx = [{"res2": 2, "res3": 3, "res4": 4, "res5": 5}[f] for f in out_features]
     max_stage_idx = max(out_stage_idx)
-    in_channels = 2*stem_width if deep_stem else in_channels
+    in_channels = 2 * stem_width if deep_stem else in_channels
     for idx, stage_idx in enumerate(range(2, max_stage_idx + 1)):
         dilation = res5_dilation if stage_idx == 5 else 1
         first_stride = 1 if idx == 0 or (stage_idx == 5 and dilation == 2) else 2
