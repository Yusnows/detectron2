--- conflicted
+++ resolved
@@ -137,11 +137,7 @@
         "mock",
         "tqdm>4.29.0",
         "tensorboard",
-<<<<<<< HEAD
-        "fvcore==0.1.dev200407",
-=======
         "fvcore>=0.1.1",
->>>>>>> e1356b1e
         "future",  # used by caffe2
         "pydot",  # used to save caffe2 SVGs
     ],
